<<<<<<< HEAD
{-# LANGUAGE CPP, DeriveDataTypeable, FlexibleContexts, MultiParamTypeClasses #-}
{-# LANGUAGE OverloadedStrings, StandaloneDeriving                            #-}
=======
{-# LANGUAGE DeriveDataTypeable, OverloadedStrings, StandaloneDeriving, FlexibleContexts #-}
{-# LANGUAGE CPP #-}
>>>>>>> 82a0d0d3
{-# OPTIONS_GHC -Wall -fno-warn-orphans #-}
module Web.Authenticate.OAuth
    ( -- * Data types
      OAuth, def, newOAuth, oauthServerName, oauthRequestUri, oauthAccessTokenUri,
      oauthAuthorizeUri, oauthSignatureMethod, oauthConsumerKey,
      oauthConsumerSecret, oauthCallback, oauthRealm, oauthVersion,
      OAuthVersion(..), SignMethod(..), Credential(..), OAuthException(..),
      -- * Operations for credentials
      newCredential, emptyCredential, insert, delete, inserts, injectVerifier,
      -- * Signature
      signOAuth, genSign,
      -- * Url & operation for authentication
      authorizeUrl, authorizeUrl', getAccessToken, getTemporaryCredential,
      getTokenCredential, getTemporaryCredentialWithScope,
      getAccessTokenProxy, getTemporaryCredentialProxy,
      getTokenCredentialProxy,
      getAccessToken', getTemporaryCredential',
      -- * Utility Methods
      paramEncode, addScope, addMaybeProxy
    ) where
import           Blaze.ByteString.Builder     (toByteString)
import           Blaze.ByteString.Builder     (Builder)
import           Codec.Crypto.RSA             (ha_SHA1, rsassa_pkcs1_v1_5_sign)
import           Control.Exception
import           Control.Monad
import           Control.Monad.IO.Class       (MonadIO)
import           Control.Monad.IO.Class       (liftIO)
import           Control.Monad.Trans.Control
import           Control.Monad.Trans.Resource
import           Crypto.Types.PubKey.RSA      (PrivateKey (..), PublicKey (..))
import           Data.ByteString.Base64
import qualified Data.ByteString.Char8        as BS
import qualified Data.ByteString.Lazy.Char8   as BSL
import           Data.Char
import           Data.Conduit                 (Source, ($$), ($=))
import           Data.Conduit.Blaze           (builderToByteString)
import qualified Data.Conduit.List            as CL
import           Data.Default
import           Data.Digest.Pure.SHA
import           Data.List                    (sortBy)
import           Data.Maybe
import           Data.Time
import           Network.HTTP.Conduit
import           Network.HTTP.Types           (SimpleQuery, parseSimpleQuery)
import           Network.HTTP.Types           (Header)
import           Network.HTTP.Types           (renderSimpleQuery, status200)
import           Numeric
import           System.Random
#if MIN_VERSION_base(4,7,0)
import Data.Data hiding (Proxy (..))
#else
import Data.Data
<<<<<<< HEAD
#endif
=======
import qualified Data.ByteString.Char8 as BS
import qualified Data.ByteString.Lazy.Char8 as BSL
import Data.Maybe
import Network.HTTP.Types (parseSimpleQuery, SimpleQuery)
import Control.Exception
import Control.Monad
import Data.List (sortBy)
import System.Random
import Data.Char
import Data.Digest.Pure.SHA
import Data.ByteString.Base64
import Data.Time
import Numeric
import Codec.Crypto.RSA (rsassa_pkcs1_v1_5_sign, ha_SHA1)
import Crypto.Types.PubKey.RSA (PrivateKey(..), PublicKey(..))
import Network.HTTP.Types (Header)
import Blaze.ByteString.Builder (toByteString)
import Control.Monad.IO.Class (MonadIO)
import Network.HTTP.Types (renderSimpleQuery, status200)
import Data.Conduit (($$), ($=), Source)
import qualified Data.Conduit.List as CL
import Data.Conduit.Blaze (builderToByteString)
import Blaze.ByteString.Builder (Builder)
import Control.Monad.IO.Class (liftIO)
import Control.Monad.Trans.Control
import Control.Monad.Trans.Resource
import Data.Default
import qualified Data.IORef as I
>>>>>>> 82a0d0d3

-- | Data type for OAuth client (consumer).
--
-- The constructor for this data type is not exposed.
-- Instead, you should use the 'def' method or 'newOAuth' function to retrieve a default instance,
-- and then use the records below to make modifications.
-- This approach allows us to add configuration options without breaking backwards compatibility.
data OAuth = OAuth { oauthServerName      :: String -- ^ Service name (default: @\"\"@)
                   , oauthRequestUri      :: String
                   -- ^ URI to request temporary credential (default: @\"\"@).
                   --   You MUST specify if you use 'getTemporaryCredential'', 'getTemporaryCredentialProxy'
                   --   or 'getTemporaryCredential'; otherwise you can just leave this empty.
                   , oauthAccessTokenUri  :: String
                   -- ^ Uri to obtain access token (default: @\"\"@).
                   --   You MUST specify if you use 'getAcessToken' or 'getAccessToken'';
                   --   otherwise you can just leave this empty.
                   , oauthAuthorizeUri    :: String
                   -- ^ Uri to authorize (default: @\"\"@).
                   --   You MUST specify if you use 'authorizeUrl' or 'authorizeZUrl'';
                   --   otherwise you can just leave this empty.
                   , oauthSignatureMethod :: SignMethod
                   -- ^ Signature Method (default: 'HMACSHA1')
                   , oauthConsumerKey     :: BS.ByteString
                   -- ^ Consumer key (You MUST specify)
                   , oauthConsumerSecret  :: BS.ByteString
                   -- ^ Consumer Secret (You MUST specify)
                   , oauthCallback        :: Maybe BS.ByteString
                   -- ^ Callback uri to redirect after authentication (default: @Nothing@)
                   , oauthRealm           :: Maybe BS.ByteString
                   -- ^ Optional authorization realm (default: @Nothing@)
                   , oauthVersion         :: OAuthVersion
                   -- ^ OAuth spec version (default: 'OAuth10a')
                   } deriving (Show, Eq, Ord, Read, Data, Typeable)

data OAuthVersion = OAuth10     -- ^ OAuth protocol ver 1.0 (no oauth_verifier; differs from RFC 5849).
                  | OAuth10a    -- ^ OAuth protocol ver 1.0a. This corresponds to community's 1.0a spec and RFC 5849.
                    deriving (Show, Eq, Ord, Data, Typeable, Read)

-- | Default value for OAuth datatype.
-- You must specify at least oauthServerName, URIs and Tokens.
newOAuth :: OAuth
newOAuth = OAuth { oauthSignatureMethod = HMACSHA1
                 , oauthCallback = Nothing
                 , oauthRealm    = Nothing
                 , oauthServerName = ""
                 , oauthRequestUri = ""
                 , oauthAccessTokenUri = ""
                 , oauthAuthorizeUri = ""
                 , oauthConsumerKey = error "You MUST specify oauthConsumerKey parameter."
                 , oauthConsumerSecret = error "You MUST specify oauthConsumerSecret parameter."
                 , oauthVersion = OAuth10a
                 }

instance Default OAuth where
  def = newOAuth

-- | Data type for signature method.
data SignMethod = PLAINTEXT
                | HMACSHA1
                | RSASHA1 PrivateKey
                  deriving (Show, Eq, Ord, Read, Data, Typeable)
deriving instance Ord PrivateKey
deriving instance Ord PublicKey

-- | Data type for redential.
data Credential = Credential { unCredential :: [(BS.ByteString, BS.ByteString)] }
                  deriving (Show, Eq, Ord, Read, Data, Typeable)

-- | Empty credential.
emptyCredential :: Credential
emptyCredential = Credential []

-- | Convenient function to create 'Credential' with OAuth Token and Token Secret.
newCredential :: BS.ByteString -- ^ value for oauth_token
              -> BS.ByteString -- ^ value for oauth_token_secret
              -> Credential
newCredential tok sec = Credential [("oauth_token", tok), ("oauth_token_secret", sec)]

token, tokenSecret :: Credential -> BS.ByteString
token = fromMaybe "" . lookup "oauth_token" . unCredential
tokenSecret = fromMaybe "" . lookup "oauth_token_secret" . unCredential

data OAuthException = OAuthException String
                      deriving (Show, Eq, Data, Typeable)

instance Exception OAuthException

toStrict :: BSL.ByteString -> BS.ByteString
toStrict = BS.concat . BSL.toChunks

fromStrict :: BS.ByteString -> BSL.ByteString
fromStrict = BSL.fromChunks . return

-- | Get temporary credential for requesting acces token.
getTemporaryCredential :: (MonadResource m, MonadBaseControl IO m)
                       => OAuth         -- ^ OAuth Application
                       -> Manager
                       -> m Credential -- ^ Temporary Credential (Request Token & Secret).
getTemporaryCredential = getTemporaryCredential' id

-- | Get temporary credential for requesting access token with Scope parameter.
getTemporaryCredentialWithScope :: (MonadResource m, MonadBaseControl IO m)
                                => BS.ByteString -- ^ Scope parameter string
                                -> OAuth         -- ^ OAuth Application
                                -> Manager
                                -> m Credential -- ^ Temporay Credential (Request Token & Secret).
getTemporaryCredentialWithScope bs = getTemporaryCredential' (addScope bs)

#if MIN_VERSION_http_conduit(2, 0, 0)
addScope :: BS.ByteString -> Request -> Request
#else
addScope :: (MonadIO m) => BS.ByteString -> Request m -> Request m
#endif
addScope scope req | BS.null scope = req
                   | otherwise     = urlEncodedBody [("scope", scope)] req

-- | Get temporary credential for requesting access token via the proxy.
getTemporaryCredentialProxy :: (MonadResource m, MonadBaseControl IO m)
                            => Maybe Proxy   -- ^ Proxy
                            -> OAuth         -- ^ OAuth Application
                            -> Manager
                            -> m Credential -- ^ Temporary Credential (Request Token & Secret).
getTemporaryCredentialProxy p oa m = getTemporaryCredential' (addMaybeProxy p) oa m

getTemporaryCredential' :: (MonadResource m, MonadBaseControl IO m)
#if MIN_VERSION_http_conduit(2, 0, 0)
                        => (Request -> Request)       -- ^ Request Hook
#else
                        => (Request m -> Request m)   -- ^ Request Hook
#endif
                        -> OAuth                      -- ^ OAuth Application
                        -> Manager
                        -> m Credential    -- ^ Temporary Credential (Request Token & Secret).
getTemporaryCredential' hook oa manager = do
  let req = fromJust $ parseUrl $ oauthRequestUri oa
      crd = maybe id (insert "oauth_callback") (oauthCallback oa) $ emptyCredential
  req' <- signOAuth oa crd $ hook (req { method = "POST" })
  rsp <- httpLbs req' manager
  if responseStatus rsp == status200
    then do
      let dic = parseSimpleQuery . toStrict . responseBody $ rsp
      return $ Credential dic
    else liftIO . throwIO . OAuthException $ "Gaining OAuth Temporary Credential Failed: " ++ BSL.unpack (responseBody rsp)

-- | URL to obtain OAuth verifier.
authorizeUrl :: OAuth           -- ^ OAuth Application
             -> Credential      -- ^ Temporary Credential (Request Token & Secret)
             -> String          -- ^ URL to authorize
authorizeUrl = authorizeUrl' $ \oa -> const [("oauth_consumer_key", oauthConsumerKey oa)]

-- | Convert OAuth and Credential to URL to authorize.
--   This takes function to choice parameter to pass to the server other than
--   /oauth_callback/ or /oauth_token/.
authorizeUrl' :: (OAuth -> Credential -> SimpleQuery)
              -> OAuth           -- ^ OAuth Application
              -> Credential      -- ^ Temporary Credential (Request Token & Secret)
              -> String          -- ^ URL to authorize
authorizeUrl' f oa cr = oauthAuthorizeUri oa ++ BS.unpack (renderSimpleQuery True queries)
  where fixed   = ("oauth_token", token cr):f oa cr
        queries =
          case oauthCallback oa of
            Nothing       -> fixed
            Just callback -> ("oauth_callback", callback):fixed


-- | Get Access token.
getAccessToken, getTokenCredential
               :: (MonadResource m, MonadBaseControl IO m)
               => OAuth         -- ^ OAuth Application
               -> Credential    -- ^ Temporary Credential (with oauth_verifier if >= 1.0a)
               -> Manager
               -> m Credential -- ^ Token Credential (Access Token & Secret)
getAccessToken = getAccessToken' id

-- | Get Access token via the proxy.
getAccessTokenProxy, getTokenCredentialProxy
               :: (MonadResource m, MonadBaseControl IO m)
               => Maybe Proxy   -- ^ Proxy
               -> OAuth         -- ^ OAuth Application
               -> Credential    -- ^ Temporary Credential (with oauth_verifier if >= 1.0a)
               -> Manager
               -> m Credential -- ^ Token Credential (Access Token & Secret)
getAccessTokenProxy p = getAccessToken' $ addMaybeProxy p

getAccessToken' :: (MonadResource m, MonadBaseControl IO m)
#if MIN_VERSION_http_conduit(2, 0, 0)
                => (Request -> Request)       -- ^ Request Hook
#else
                => (Request m -> Request m)   -- ^ Request Hook
#endif
                -> OAuth                      -- ^ OAuth Application
                -> Credential                 -- ^ Temporary Credential (with oauth_verifier if >= 1.0a)
                -> Manager
                -> m Credential     -- ^ Token Credential (Access Token & Secret)
getAccessToken' hook oa cr manager = do
  let req = hook (fromJust $ parseUrl $ oauthAccessTokenUri oa) { method = "POST" }
  rsp <- flip httpLbs manager =<< signOAuth oa (if oauthVersion oa == OAuth10 then delete "oauth_verifier" cr else cr) req
  if responseStatus rsp == status200
    then do
      let dic = parseSimpleQuery . toStrict . responseBody $ rsp
      return $ Credential dic
    else liftIO . throwIO . OAuthException $ "Gaining OAuth Token Credential Failed: " ++ BSL.unpack (responseBody rsp)

getTokenCredential = getAccessToken
getTokenCredentialProxy = getAccessTokenProxy

insertMap :: Eq a => a -> b -> [(a,b)] -> [(a,b)]
insertMap key val = ((key,val):) . filter ((/=key).fst)

deleteMap :: Eq a => a -> [(a,b)] -> [(a,b)]
deleteMap k = filter ((/=k).fst)

-- | Insert an oauth parameter into given 'Credential'.
insert :: BS.ByteString -- ^ Parameter Name
       -> BS.ByteString -- ^ Value
       -> Credential    -- ^ Credential
       -> Credential    -- ^ Result
insert k v = Credential . insertMap k v . unCredential

-- | Convenient method for inserting multiple parameters into credential.
inserts :: [(BS.ByteString, BS.ByteString)] -> Credential -> Credential
inserts = flip $ foldr (uncurry insert)

-- | Remove an oauth parameter for key from given 'Credential'.
delete :: BS.ByteString -- ^ Parameter name
       -> Credential    -- ^ Credential
       -> Credential    -- ^ Result
delete key = Credential . deleteMap key . unCredential

injectVerifier :: BS.ByteString -> Credential -> Credential
injectVerifier = insert "oauth_verifier"

-- | Add OAuth headers & sign to 'Request'.
signOAuth :: (MonadUnsafeIO m)
          => OAuth              -- ^ OAuth Application
          -> Credential         -- ^ Credential
#if MIN_VERSION_http_conduit(2, 0, 0)
          -> Request            -- ^ Original Request
          -> m Request          -- ^ Signed OAuth Request
#else
          -> Request m          -- ^ Original Request
          -> m (Request m)    -- ^ Signed OAuth Request
#endif
signOAuth oa crd req = do
  crd' <- addTimeStamp =<< addNonce crd
  let tok = injectOAuthToCred oa crd'
  sign <- genSign oa tok req
  return $ addAuthHeader prefix (insert "oauth_signature" sign tok) req
  where
    prefix = case oauthRealm oa of
      Nothing -> "OAuth "
      Just v  -> "OAuth realm=\"" `BS.append` v `BS.append` "\","

baseTime :: UTCTime
baseTime = UTCTime day 0
  where
    day = ModifiedJulianDay 40587

showSigMtd :: SignMethod -> BS.ByteString
showSigMtd PLAINTEXT = "PLAINTEXT"
showSigMtd HMACSHA1  = "HMAC-SHA1"
showSigMtd (RSASHA1 _) = "RSA-SHA1"

addNonce :: MonadUnsafeIO m => Credential -> m Credential
addNonce cred = do
  nonce <- unsafeLiftIO $ replicateM 10 (randomRIO ('a','z')) -- FIXME very inefficient
  return $ insert "oauth_nonce" (BS.pack nonce) cred

addTimeStamp :: MonadUnsafeIO m => Credential -> m Credential
addTimeStamp cred = do
  stamp <- (floor . (`diffUTCTime` baseTime)) `liftM` unsafeLiftIO getCurrentTime
  return $ insert "oauth_timestamp" (BS.pack $ show (stamp :: Integer)) cred

injectOAuthToCred :: OAuth -> Credential -> Credential
injectOAuthToCred oa cred =
    inserts [ ("oauth_signature_method", showSigMtd $ oauthSignatureMethod oa)
            , ("oauth_consumer_key", oauthConsumerKey oa)
            , ("oauth_version", "1.0")
            ] cred

#if MIN_VERSION_http_conduit(2, 0, 0)
genSign :: MonadUnsafeIO m => OAuth -> Credential -> Request -> m BS.ByteString
#else
genSign :: MonadUnsafeIO m => OAuth -> Credential -> Request m -> m BS.ByteString
#endif
genSign oa tok req =
  case oauthSignatureMethod oa of
    HMACSHA1 -> do
      text <- getBaseString tok req
      let key  = BS.intercalate "&" $ map paramEncode [oauthConsumerSecret oa, tokenSecret tok]
      return $ encode $ toStrict $ bytestringDigest $ hmacSha1 (fromStrict key) text
    PLAINTEXT ->
      return $ BS.intercalate "&" $ map paramEncode [oauthConsumerSecret oa, tokenSecret tok]
    RSASHA1 pr ->
      liftM (encode . toStrict . rsassa_pkcs1_v1_5_sign ha_SHA1 pr) (getBaseString tok req)

#if MIN_VERSION_http_conduit(2, 0, 0)
addAuthHeader :: BS.ByteString -> Credential -> Request -> Request
#else
addAuthHeader :: BS.ByteString -> Credential -> Request a -> Request a
#endif
addAuthHeader prefix (Credential cred) req =
  req { requestHeaders = insertMap "Authorization" (renderAuthHeader prefix cred) $ requestHeaders req }

renderAuthHeader :: BS.ByteString -> [(BS.ByteString, BS.ByteString)] -> BS.ByteString
renderAuthHeader prefix = (prefix `BS.append`). BS.intercalate "," . map (\(a,b) -> BS.concat [paramEncode a, "=\"",  paramEncode b, "\""]) . filter ((`elem` ["oauth_token", "oauth_verifier", "oauth_consumer_key", "oauth_signature_method", "oauth_timestamp", "oauth_nonce", "oauth_version", "oauth_callback", "oauth_signature"]) . fst)

-- | Encode a string using the percent encoding method for OAuth.
paramEncode :: BS.ByteString -> BS.ByteString
paramEncode = BS.concatMap escape
  where
    escape c | isAscii c && (isAlpha c || isDigit c || c `elem` "-._~") = BS.singleton c
             | otherwise = let num = map toUpper $ showHex (ord c) ""
                               oct = '%' : replicate (2 - length num) '0' ++ num
                           in BS.pack oct

#if MIN_VERSION_http_conduit(2, 0, 0)
getBaseString :: MonadUnsafeIO m => Credential -> Request -> m BSL.ByteString
#else
getBaseString :: MonadUnsafeIO m => Credential -> Request m -> m BSL.ByteString
#endif
getBaseString tok req = do
  let bsMtd  = BS.map toUpper $ method req
      isHttps = secure req
      scheme = if isHttps then "https" else "http"
      bsPort = if (isHttps && port req /= 443) || (not isHttps && port req /= 80)
                 then ':' `BS.cons` BS.pack (show $ port req) else ""
      bsURI = BS.concat [scheme, "://", host req, bsPort, path req]
      bsQuery = parseSimpleQuery $ queryString req
  bsBodyQ <- if isBodyFormEncoded $ requestHeaders req
                  then liftM parseSimpleQuery $ toLBS (requestBody req)
                  else return []
  let bsAuthParams = filter ((`elem`["oauth_consumer_key","oauth_token", "oauth_version","oauth_signature_method","oauth_timestamp", "oauth_nonce", "oauth_verifier", "oauth_version","oauth_callback"]).fst) $ unCredential tok
      allParams = bsQuery++bsBodyQ++bsAuthParams
      bsParams = BS.intercalate "&" $ map (\(a,b)->BS.concat[a,"=",b]) $ sortBy compareTuple
                   $ map (\(a,b) -> (paramEncode a,paramEncode b)) allParams
  -- parameter encoding method in OAuth is slight different from ordinary one.
  -- So this is OK.
  return $ BSL.intercalate "&" $ map (fromStrict.paramEncode) [bsMtd, bsURI, bsParams]

#if MIN_VERSION_http_conduit(2, 0, 0)
toLBS :: MonadUnsafeIO m => RequestBody -> m BS.ByteString
toLBS (RequestBodyLBS l) = return $ toStrict l
toLBS (RequestBodyBS s) = return s
toLBS (RequestBodyBuilder _ b) = return $ toByteString b
toLBS (RequestBodyStream _ givesPopper) = toLBS' givesPopper
toLBS (RequestBodyStreamChunked givesPopper) = toLBS' givesPopper

type Popper = IO BS.ByteString
type NeedsPopper a = Popper -> IO a
type GivesPopper a = NeedsPopper a -> IO a

toLBS' :: MonadUnsafeIO m => GivesPopper () -> m BS.ByteString
-- FIXME probably shouldn't be using MonadUnsafeIO
toLBS' gp = unsafeLiftIO $ do
    ref <- I.newIORef BS.empty
    gp (go ref)
    I.readIORef ref
  where
    go ref popper =
        loop id
      where
        loop front = do
            bs <- popper
            if BS.null bs
                then I.writeIORef ref $ BS.concat $ front []
                else loop (front . (bs:))
#else
toLBS :: MonadUnsafeIO m => RequestBody m -> m BS.ByteString
toLBS (RequestBodyLBS l) = return $ toStrict l
toLBS (RequestBodyBS s) = return s
toLBS (RequestBodyBuilder _ b) = return $ toByteString b
toLBS (RequestBodySource _ src) = toLBS' src
toLBS (RequestBodySourceChunked src) = toLBS' src

toLBS' :: MonadUnsafeIO m => Source m Builder -> m BS.ByteString
toLBS' src = liftM BS.concat $ src $= builderToByteString $$ CL.consume
#endif

isBodyFormEncoded :: [Header] -> Bool
isBodyFormEncoded = maybe False (=="application/x-www-form-urlencoded") . lookup "Content-Type"

compareTuple :: (Ord a, Ord b) => (a, b) -> (a, b) -> Ordering
compareTuple (a,b) (c,d) =
  case compare a c of
    LT -> LT
    EQ -> compare b d
    GT -> GT

#if MIN_VERSION_http_conduit(2, 0, 0)
addMaybeProxy :: Maybe Proxy -> Request -> Request
#else
addMaybeProxy :: Maybe Proxy -> Request m -> Request m
#endif
addMaybeProxy p req = req { proxy = p }<|MERGE_RESOLUTION|>--- conflicted
+++ resolved
@@ -1,10 +1,5 @@
-<<<<<<< HEAD
 {-# LANGUAGE CPP, DeriveDataTypeable, FlexibleContexts, MultiParamTypeClasses #-}
 {-# LANGUAGE OverloadedStrings, StandaloneDeriving                            #-}
-=======
-{-# LANGUAGE DeriveDataTypeable, OverloadedStrings, StandaloneDeriving, FlexibleContexts #-}
-{-# LANGUAGE CPP #-}
->>>>>>> 82a0d0d3
 {-# OPTIONS_GHC -Wall -fno-warn-orphans #-}
 module Web.Authenticate.OAuth
     ( -- * Data types
@@ -25,13 +20,11 @@
       -- * Utility Methods
       paramEncode, addScope, addMaybeProxy
     ) where
-import           Blaze.ByteString.Builder     (toByteString)
-import           Blaze.ByteString.Builder     (Builder)
+import           Blaze.ByteString.Builder     (toByteString, Builder)
 import           Codec.Crypto.RSA             (ha_SHA1, rsassa_pkcs1_v1_5_sign)
 import           Control.Exception
 import           Control.Monad
-import           Control.Monad.IO.Class       (MonadIO)
-import           Control.Monad.IO.Class       (liftIO)
+import           Control.Monad.IO.Class       (MonadIO, liftIO)
 import           Control.Monad.Trans.Control
 import           Control.Monad.Trans.Resource
 import           Crypto.Types.PubKey.RSA      (PrivateKey (..), PublicKey (..))
@@ -44,6 +37,7 @@
 import qualified Data.Conduit.List            as CL
 import           Data.Default
 import           Data.Digest.Pure.SHA
+import qualified Data.IORef                   as I
 import           Data.List                    (sortBy)
 import           Data.Maybe
 import           Data.Time
@@ -57,38 +51,7 @@
 import Data.Data hiding (Proxy (..))
 #else
 import Data.Data
-<<<<<<< HEAD
-#endif
-=======
-import qualified Data.ByteString.Char8 as BS
-import qualified Data.ByteString.Lazy.Char8 as BSL
-import Data.Maybe
-import Network.HTTP.Types (parseSimpleQuery, SimpleQuery)
-import Control.Exception
-import Control.Monad
-import Data.List (sortBy)
-import System.Random
-import Data.Char
-import Data.Digest.Pure.SHA
-import Data.ByteString.Base64
-import Data.Time
-import Numeric
-import Codec.Crypto.RSA (rsassa_pkcs1_v1_5_sign, ha_SHA1)
-import Crypto.Types.PubKey.RSA (PrivateKey(..), PublicKey(..))
-import Network.HTTP.Types (Header)
-import Blaze.ByteString.Builder (toByteString)
-import Control.Monad.IO.Class (MonadIO)
-import Network.HTTP.Types (renderSimpleQuery, status200)
-import Data.Conduit (($$), ($=), Source)
-import qualified Data.Conduit.List as CL
-import Data.Conduit.Blaze (builderToByteString)
-import Blaze.ByteString.Builder (Builder)
-import Control.Monad.IO.Class (liftIO)
-import Control.Monad.Trans.Control
-import Control.Monad.Trans.Resource
-import Data.Default
-import qualified Data.IORef as I
->>>>>>> 82a0d0d3
+#endif
 
 -- | Data type for OAuth client (consumer).
 --
